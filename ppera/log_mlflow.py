import os
from datetime import datetime

import cornac
import matplotlib.pyplot as plt
import mlflow
import pandas as pd
import torch
from mlflow.models.signature import infer_signature
from recommenders.models.cornac.cornac_utils import predict_ranking

from .rl_train_agent import ActorCritic


def log_mlflow(
    dataset,
    top_k,
    metrics,
    num_rows,
    seed,
    model,
    model_type,
    params,
    data,
    train,
    tf=None,
    vectors_tokenized=None,
    privacy=None,
    fraction_to_hide=None,
    personalization=None,
    fraction_to_change=None,
):
    MOVIELENS = "movielens"
    AMAZONSALES = "amazonsales"
    POSTRECOMMENDATIONS = "postrecommendations"

    top_k_prediction = top_k.head(10)
    print(top_k_prediction)

    timestamp = datetime.now().strftime("%Y%m%d_%H%M%S")
<<<<<<< HEAD
    plot_filename = f"ppera/plots/top_k_predictions_{model_type}_{dataset}_{timestamp}.png"
    os.makedirs("plots", exist_ok=True)
=======
    plot_filename = f'plots/top_k_predictions_{model_type}_{dataset}_{timestamp}.png'
    os.makedirs('plots', exist_ok=True)
>>>>>>> 988593d4

    # Plotting
    plt.figure(figsize=(10, 6))
    plt.plot(top_k_prediction["itemID"], top_k_prediction["prediction"], marker="o", linestyle="-")
    plt.xlabel("ItemID")
    plt.ylabel("Prediction")
    plt.title(f"Top K Predictions for User {top_k_prediction['userID'].iloc[0]}")
    plt.grid(True)
    plt.savefig(plot_filename)
    plt.close()

<<<<<<< HEAD
    metrics_base_dir = "ppera/metrics"
    if privacy is True:
        subdir = "privacy"
        specific_metrics_dir = f"no_mod_{fraction_to_hide:.2f}"
    elif personalization is True:
        subdir = "personalization"
        specific_metrics_dir = f"no_mod_{fraction_to_change:.2f}"
    elif privacy is False and personalization is False:
        subdir = ""
        specific_metrics_dir = "clean_loop/no_mod"
    else:
        subdir = ""
        specific_metrics_dir = "None"

    full_metrics_dir = os.path.join(metrics_base_dir, subdir, specific_metrics_dir)
    os.makedirs(full_metrics_dir, exist_ok=True)
    metrics_filename = os.path.join(full_metrics_dir, f"{model_type}_{dataset}_metrics.csv")
=======
    metrics_base_dir = 'metrics'
    if privacy is True:
        subdir = 'privacy'
        specific_metrics_dir = f"no_mod_{fraction_to_hide:.2f}"
    elif personalization is True:
        subdir = 'personalization'
        specific_metrics_dir = f'no_mod_{fraction_to_change:.2f}'
    elif privacy is False and personalization is False:
        subdir = ''
        specific_metrics_dir = f'clean_loop/no_mod'
    else:
        subdir = ''
        specific_metrics_dir = 'None'

    
    full_metrics_dir = os.path.join(metrics_base_dir, subdir, specific_metrics_dir)
    os.makedirs(full_metrics_dir, exist_ok=True)
    metrics_filename = os.path.join(full_metrics_dir, f'{model_type}_{dataset}_metrics.csv')

    
>>>>>>> 988593d4

    mlflow.set_tracking_uri(uri="http://127.0.0.1:8080")

    if model_type == "CF":
        mlflow.set_experiment("MLflow Collaborative Filtering")
    elif model_type == "CBF":
        mlflow.set_experiment("MLflow Content Based Filtering")
    elif model_type == "RL":
        mlflow.set_experiment("MLflow Reinforcement Learning")

    if dataset == MOVIELENS:
        if num_rows is None:
            file_path = "ppera/datasets/MovieLens/merge_file.csv"
        else:
            file_path = f"ppera/datasets/MovieLens/merge_file_r{num_rows}_s{seed}.csv"
    elif dataset == AMAZONSALES:
        if num_rows is None:
            file_path = "ppera/datasets/AmazonSales/merge_file.csv"
        else:
            file_path = f"ppera/datasets/AmazonSales/merge_file_r{num_rows}_s{seed}.csv"
    elif dataset == POSTRECOMMENDATIONS:
        if num_rows is None:
            file_path = "ppera/datasets/PostRecommendations/merge_file.csv"
        else:
            file_path = f"ppera/datasets/PostRecommendations/merge_file_r{num_rows}_s{seed}.csv"

    with mlflow.start_run():
        if dataset == MOVIELENS:
            mlflow.log_artifact(file_path, artifact_path="ppera/datasets/MovieLens")
            dataset_df = mlflow.data.from_pandas(data, name="MovieLens Dataset", source=file_path)
            mlflow.log_input(dataset_df, context=f"Privacy: {privacy} | {fraction_to_hide}, Personalization: {personalization} | {fraction_to_change}")
        elif dataset == AMAZONSALES:
            mlflow.log_artifact(file_path, artifact_path="ppera/datasets/AmazonSales")
            dataset_df = mlflow.data.from_pandas(data, name="AmazonSales Dataset", source=file_path)
            mlflow.log_input(dataset_df, context=f"Privacy: {privacy} | {fraction_to_hide}, Personalization: {personalization} | {fraction_to_change}")
        elif dataset == POSTRECOMMENDATIONS:
            mlflow.log_artifact(file_path, artifact_path="ppera/datasets/PostRecommendations")
            dataset_df = mlflow.data.from_pandas(data, name="PostRecommendations Dataset", source=file_path)
            mlflow.log_input(dataset_df, context=f"Privacy: {privacy} | {fraction_to_hide}, Personalization: {personalization} | {fraction_to_change}")

        mlflow.log_artifact(plot_filename, artifact_path="plots")
        metrics_df = pd.DataFrame([metrics])
        metrics_df.to_csv(metrics_filename, index=False)
        mlflow.log_artifact(metrics_filename, artifact_path="metrics")
        mlflow.log_params(params)

        # Filter out None values before logging to MLflow
        clean_metrics = {k: v for k, v in metrics.items() if isinstance(v, (int, float))}
        mlflow.log_metrics(clean_metrics)
        none_metrics = {k: v for k, v in metrics.items() if v is None}
        if none_metrics:
            print("Skipped logging the following None-valued metrics to MLflow:", none_metrics)
<<<<<<< HEAD

=======
            
>>>>>>> 988593d4
        mlflow.set_tag("Metrics Info", f"{model_type} model for {dataset} dataset")

        signature = None
        input_example_for_log = None

        if model_type == "CF":
            if isinstance(model, cornac.models.Recommender):
                try:
                    # For Cornac models, 'fit' is already done. We infer signature from prediction.
                    # 1. Prepare sample input for prediction:
                    if not train.empty:
                        user_col = params.get("col_user", "userID")
                        item_col = params.get("col_item", "itemID")

                        sample_users = train[user_col].unique()[:2]  # Take 2 sample users
                        sample_items = train[item_col].unique()[:5]  # Take 5 sample items

                        # Create all user-item pairs for the sample
                        sample_input_data_list = []
                        for u in sample_users:
                            for i in sample_items:
                                sample_input_data_list.append({user_col: u, item_col: i})

                        if not sample_input_data_list:
                            print("MLflow: Could not create sample input for CF signature from train_data_df.")
                        else:
                            sample_input_df_for_cf = pd.DataFrame(sample_input_data_list)

                            # 2. Get sample predictions
                            sample_predictions_df_cf = predict_ranking(model, sample_input_df_for_cf, usercol=user_col, itemcol=item_col, remove_seen=True)

                            if not sample_predictions_df_cf.empty:
                                signature_input_cf = sample_input_df_for_cf[[user_col]].drop_duplicates().reset_index(drop=True)
                                signature_output_cf = sample_predictions_df_cf[[user_col, item_col, params.get("col_prediction", "prediction")]]

                                signature = infer_signature(signature_input_cf, signature_output_cf)
                                input_example_for_log = signature_input_cf.head(5)  # A small sample of users
                                print("MLflow: Inferred signature for CF (Cornac) model using predict_ranking.")
                            else:
                                print("MLflow: Sample predictions for CF were empty. Skipping signature.")
                    else:
                        print("MLflow: train_data_df is empty. Skipping CF signature inference.")
                except Exception as e:
                    print(f"MLflow: Error during CF (Cornac) signature inference: {e}")
                    signature = None  # Ensure signature is None on error
        elif model_type == "CBF":
            print(f"typ TRAIN {type(train)}")
            input_example_for_log = train.head(5)
            signature = infer_signature(train, model.fit(tf, vectors_tokenized))
        elif model_type == "RL":
            if isinstance(model, ActorCritic):
                try:
                    # 1. Create sample input tensors
                    sample_state_tensor = torch.randn(1, model.state_dim)
                    sample_act_mask_tensor = torch.ones(1, model.act_dim, dtype=torch.bool)

                    # 2. Move sample input to the model's device
                    model_device = next(model.parameters()).device
                    sample_input_tuple_pytorch = (sample_state_tensor.to(model_device), sample_act_mask_tensor.to(model_device))

                    # 3. Get sample prediction from the model
                    with torch.no_grad():
                        model.eval()
                        # sample_prediction_tuple_rl = model(sample_input_tuple_for_rl)
                        sample_pred_probs_tensor, sample_pred_value_tensor = model(sample_input_tuple_pytorch)

                    model_input_for_sig = sample_state_tensor.cpu().numpy()

                    # 4. Format output for infer_signature (if it's a tuple)
                    model_output_for_sig = {
                        "action_probabilities": sample_pred_probs_tensor.cpu().numpy(),
                        "state_values": sample_pred_value_tensor.cpu().numpy(),
                    }

                    # 5. Infer signature
                    signature = infer_signature(
                        model_input=model_input_for_sig,  # Use NumPy array or dict of NumPy arrays
                        model_output=model_output_for_sig,
                    )

                    # 6. Prepare input_example for mlflow.pytorch.log_model
                    input_example_for_log = pd.DataFrame(sample_input_tuple_pytorch[0].cpu().numpy())

                    print("MLflow: Inferred signature for RL model.")
                except AttributeError as e:
                    print(f"MLflow: Error during RL signature inference (likely missing state_dim/act_dim on model or model not ActorCritic): {e}")
                except Exception as e:
                    print(f"MLflow: General error during RL signature inference: {e}")
            else:
                print(f"MLflow: model is not an instance of ActorCritic for RL type. Got {type(model)}. Skipping signature.")

        if model and signature:
            try:
                if model_type == "RL":
                    mlflow.pytorch.log_model(
                        pytorch_model=model,
                        artifact_path=f"{model_type}-model",
                        signature=signature,
                        input_example=input_example_for_log,
                        registered_model_name=f"{model_type}-model-{dataset}",
                    )
                elif model_type in "CF":
                    mlflow.pyfunc.log_model(
                        python_model=model,  # This requires a PyFunc wrapper for Cornac
                        artifact_path=f"{model_type}-model",
                        signature=signature,
                        input_example=input_example_for_log,
                        # code_path=[os.path.dirname(cornac.__file__)], # May need cornac code path
                        registered_model_name=f"{model_type}-model-{dataset}",
                    )
                elif model_type in "CBF":
                    mlflow.sklearn.log_model(
                        sk_model=model,
                        artifact_path=f"{model_type}-model",
                        signature=signature,
                        input_example=input_example_for_log,
                        registered_model_name=f"{model_type}-model-{dataset}",
                    )
                print(f"MLflow: Logged {model_type} model with signature.")

            except Exception as e:
                print(f"MLflow: Error logging model WITH signature for {model_type}: {e}.")
                print("MLflow: Attempting to log model WITHOUT signature as a fallback.")

                if model_type == "RL":
                    mlflow.pytorch.log_model(pytorch_model=model, artifact_path=f"{model_type}-model", registered_model_name=f"{model_type}-model-{dataset}")
                elif model_type in ["CF", "CBF"]:
                    mlflow.sklearn.log_model(sk_model=model, artifact_path=f"{model_type}-model", registered_model_name=f"{model_type}-model-{dataset}")
                else:
                    print(f"MLflow: Model type {model_type} not recognized for fallback logging.")

                print(f"MLflow: Logged {model_type} model WITHOUT signature (fallback).")

        elif model:
            print(f"MLflow: Signature not inferred for {model_type}. Logging model without signature.")
            if model_type == "RL":
                mlflow.pytorch.log_model(pytorch_model=model, artifact_path=f"{model_type}-model", registered_model_name=f"{model_type}-model-{dataset}")
            elif model_type in ["CF", "CBF"]:
                mlflow.sklearn.log_model(sk_model=model, artifact_path=f"{model_type}-model", registered_model_name=f"{model_type}-model-test")
            print(f"MLflow: Logged {model_type} model without signature.")
        else:
            print(f"MLflow: Model object for {model_type} not available. Skipping model logging entirely.")<|MERGE_RESOLUTION|>--- conflicted
+++ resolved
@@ -38,13 +38,9 @@
     print(top_k_prediction)
 
     timestamp = datetime.now().strftime("%Y%m%d_%H%M%S")
-<<<<<<< HEAD
+
     plot_filename = f"ppera/plots/top_k_predictions_{model_type}_{dataset}_{timestamp}.png"
     os.makedirs("plots", exist_ok=True)
-=======
-    plot_filename = f'plots/top_k_predictions_{model_type}_{dataset}_{timestamp}.png'
-    os.makedirs('plots', exist_ok=True)
->>>>>>> 988593d4
 
     # Plotting
     plt.figure(figsize=(10, 6))
@@ -56,7 +52,6 @@
     plt.savefig(plot_filename)
     plt.close()
 
-<<<<<<< HEAD
     metrics_base_dir = "ppera/metrics"
     if privacy is True:
         subdir = "privacy"
@@ -74,28 +69,6 @@
     full_metrics_dir = os.path.join(metrics_base_dir, subdir, specific_metrics_dir)
     os.makedirs(full_metrics_dir, exist_ok=True)
     metrics_filename = os.path.join(full_metrics_dir, f"{model_type}_{dataset}_metrics.csv")
-=======
-    metrics_base_dir = 'metrics'
-    if privacy is True:
-        subdir = 'privacy'
-        specific_metrics_dir = f"no_mod_{fraction_to_hide:.2f}"
-    elif personalization is True:
-        subdir = 'personalization'
-        specific_metrics_dir = f'no_mod_{fraction_to_change:.2f}'
-    elif privacy is False and personalization is False:
-        subdir = ''
-        specific_metrics_dir = f'clean_loop/no_mod'
-    else:
-        subdir = ''
-        specific_metrics_dir = 'None'
-
-    
-    full_metrics_dir = os.path.join(metrics_base_dir, subdir, specific_metrics_dir)
-    os.makedirs(full_metrics_dir, exist_ok=True)
-    metrics_filename = os.path.join(full_metrics_dir, f'{model_type}_{dataset}_metrics.csv')
-
-    
->>>>>>> 988593d4
 
     mlflow.set_tracking_uri(uri="http://127.0.0.1:8080")
 
@@ -148,11 +121,7 @@
         none_metrics = {k: v for k, v in metrics.items() if v is None}
         if none_metrics:
             print("Skipped logging the following None-valued metrics to MLflow:", none_metrics)
-<<<<<<< HEAD
-
-=======
             
->>>>>>> 988593d4
         mlflow.set_tag("Metrics Info", f"{model_type} model for {dataset} dataset")
 
         signature = None
